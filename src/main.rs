use std::path::PathBuf;
use std::{env, cmp::Ordering};
use std::collections::HashMap;
use clap::{
    Arg, 
    Command, ArgAction
};
use pcli::{service, token, format, model::{self, ModelMetadata, ModelMetadataItem, ModelExtendedMetadataItem}};
use std::str::FromStr;
use dirs::home_dir;
use uuid::Uuid;
use exitcode;
use log::{
    trace,
    debug,
    warn,
    error
};
use petgraph::dot::Dot;
use std::fs;
use sysinfo::{
    System, 
    SystemExt
};
use std::{
    thread, 
    time::{
        self, 
        Instant
    }
};

/// The main application entry point
fn main() {

    //env_logger::init();
    let _log_init_result = pretty_env_logger::try_init_timed();

    let home_directory = home_dir();
    let home_directory = match home_directory {
        Some(dir) => dir,
        None => {
            eprintln!("Error: Failed to determine the home directory");
            ::std::process::exit(exitcode::DATAERR);
        }
    };
    let home_directory = String::from(home_directory.to_str().unwrap());
    let mut default_configuration_file_path = home_directory;
    default_configuration_file_path.push_str("/.pcli.conf");

    let matches = Command::new(env!("CARGO_PKG_NAME"))
        .version(env!("CARGO_PKG_VERSION"))
        .author(env!("CARGO_PKG_AUTHORS"))
        .about(env!("CARGO_PKG_DESCRIPTION"))
        .propagate_version(true)
        .subcommand_required(true)
        .arg_required_else_help(true)
        .subcommand(
            Command::new("sysinfo")
                .about("Prints details of the current host system"),
        )
        .subcommand(
            Command::new("token")
                .about("Obtains security access token from the provider"),
        )
        .subcommand(
            Command::new("invalidate")
                .about("Invalidates the current access token"),
        )      
        .subcommand(
            Command::new("model")
                .about("Reads data for a specific model")
                .arg(
                    Arg::new("uuid")
                        .short('u')
                        .long("uuid")
                        .num_args(1)
                        .help("The model UUID")
                        .required(true)
                        .value_parser(clap::value_parser!(Uuid))
                )
                .arg(
                    Arg::new("meta")
                        .short('m')
                        .long("meta")
                        .num_args(0)
                        .help("Enhance output with model's metadata")
                        .required(false)
                ),
        )
        .subcommand(
            Command::new("reprocess")
                .about("Reprocesses a specific model")
                .alias("reprocess-model")
                .arg(
                    Arg::new("uuid")
                        .short('u')
                        .long("uuid")
                        .num_args(1..)
                        .value_delimiter(',')
                        .action(clap::ArgAction::Append)
                        .help("The model UUID")
                        .required(true)
                        .value_parser(clap::value_parser!(Uuid))
                ),
        )
        .subcommand(
            Command::new("delete-model")
                .about("Deletes a specific model")
                .alias("delete")
                .arg(
                    Arg::new("uuid")
                        .short('u')
                        .long("uuid")
                        .value_delimiter(',')
                        .action(clap::ArgAction::Append)
                        .num_args(1..)
                        .help("The model UUID. You can specify multiple UUIDs to be deleted")
                        .required(true)
                        .value_parser(clap::value_parser!(Uuid))
                ),
        )
        .subcommand(
            Command::new("model-meta")
                .about("Reads the metadata (properties) for a specific model")
                .arg(
                    Arg::new("uuid")
                        .short('u')
                        .long("uuid")
                        .num_args(1)
                        .help("The model UUID")
                        .required(true)
                        .value_parser(clap::value_parser!(Uuid))                ),
        )
        .subcommand(
            Command::new("models")
                .about("Lists all available models in a folder")
                .arg(
                    Arg::new("folder")
                        .short('d')
                        .long("folder")
                        .num_args(1..)
                        .value_delimiter(',')
                        .action(clap::ArgAction::Append) 
                        .help("Folder ID (e.g. --folder=1)")
                        .required(true)
                        .value_parser(clap::value_parser!(u32).range(1..))
                )
                .arg(
                    Arg::new("search")
                        .short('s')
                        .long("search")
                        .num_args(1)
                        .help("Search clause to further filter output (optional: e.g. a model name)")
                        .required(false)
                )
                .arg(
                    Arg::new("meta")
                        .short('m')
                        .long("meta")
                        .num_args(0)
                        .help("Enhance output with model's metadata")
                        .required(false)
                ),
        )
        .subcommand(
            Command::new("assembly-tree")
                .about("Reads the model's assembly tree")
                .arg(
                    Arg::new("uuid")
                        .short('u')
                        .long("uuid")
                        .num_args(1)
                        .help("The model UUID")
                        .required(true)
                        .value_parser(clap::value_parser!(Uuid))
                ),
        )
        .subcommand(
            Command::new("match-model")
                .about("Matches all models to the specified one")
                .arg(
                    Arg::new("uuid")
                        .short('u')
                        .long("uuid")
                        .num_args(1)
                        .help("The model UUID")
                        .required(true)
                        .value_parser(clap::value_parser!(Uuid))
                )
                .arg(
                    Arg::new("threshold")
                        .short('t')
                        .long("threshold")
                        .num_args(1)
                        .help("Match threshold percentage (e.g. '96.5')")
                        .required(true)
                        .value_parser(clap::value_parser!(f64))
                )
                .arg(
                    Arg::new("meta")
                        .short('m')
                        .long("meta")
                        .num_args(0)
                        .help("Enhance output with model's metadata")
                        .required(false)
                )
                .arg(
                    Arg::new("classification")
                        .long("classification")
                        .num_args(1)
                        .help("The name for the classification metadata property")
                        .required(false)
                        .requires("meta")
                        .requires("tag")
                )
                .arg(
                    Arg::new("tag")
                        .long("tag")
                        .num_args(1)
                        .help("The value for the classification metadata property")   
                ),
        )
        .subcommand(
            Command::new("match-scan")
                .about("Scan-match all models to the specified one")
                .arg(
                    Arg::new("uuid")
                        .short('u')
                        .long("uuid")
                        .num_args(1)
                        .help("The model UUID")
                        .required(true)
                        .value_parser(clap::value_parser!(Uuid))
                )
                .arg(
                    Arg::new("threshold")
                        .short('t')
                        .long("threshold")
                        .num_args(1)
                        .help("Match threshold percentage (e.g. '96.5')")
                        .required(true)
                        .value_parser(clap::value_parser!(f64))
                )
                .arg(
                    Arg::new("meta")
                        .short('m')
                        .long("meta")
                        .num_args(0)
                        .help("Enhance output with model's metadata")
                        .required(false)
                )
                .arg(
                    Arg::new("classification")
                        .long("classification")
                        .num_args(1)
                        .help("The name for the classification metadata property")
                        .required(false)
                        .requires("meta")
                        .requires("tag")
                )
                .arg(
                    Arg::new("tag")
                        .long("tag")
                        .num_args(1)
                        .help("The value for the classification metadata property")   
                ),
        )
        .subcommand(
            Command::new("match-folder")
                .about("Matches all models in a folder to other models")
                .arg(
                    Arg::new("threshold")
                        .short('t')
                        .long("threshold")
                        .num_args(1)
                        .help("Match threshold percentage (e.g. '96.5'")
                        .required(true)
                        .value_parser(clap::value_parser!(f64))
                )
                .arg(
                    Arg::new("folder")
                        .short('d')
                        .long("folder")
                        .num_args(1)
                        .help("Folder ID (e.g. --folder=1)")
                        .required(true)
                        .value_parser(clap::value_parser!(u32))
                )
                .arg(
                    Arg::new("search")
                        .short('s')
                        .long("search")
                        .num_args(1)
                        .help("Search clause to further filter output (optional: e.g. a model name)")
                        .required(false)
                )
                .arg(
                    Arg::new("exclusive")
                        .short('e')
                        .long("exclusive")
                        .num_args(0)
                        .help("If specified, the output will include only models that belong to the input folder")
                        .required(false)
                )
                .arg(
                    Arg::new("meta")
                        .short('m')
                        .long("meta")
                        .num_args(0)
                        .help("Enhance output with model's metadata")
                        .required(false)
                ),
        )        
        .subcommand(
            Command::new("label-folder")
                .about("Labels models in a folder based on KNN algorithm and geometric match score as distance")
                .arg(
                    Arg::new("folder")
                        .short('d')
                        .long("folder")
                        .num_args(1)
                        .help("Folder ID (e.g. --folder=1)")
                        .required(true)                  
                        .value_parser(clap::value_parser!(u32))
                )
                .arg(
                    Arg::new("threshold")
                        .short('t')
                        .long("threshold")
                        .num_args(1)
                        .help("Match threshold percentage (e.g. '96.5')")
                        .required(true)
                        .value_parser(clap::value_parser!(f64))
                )
                .arg(
                    Arg::new("classification")
                        .short('c')
                        .long("classification")
                        .num_args(1)
                        .help("The name for the classification metadata property")
                        .required(true)
                )
                .arg(
                    Arg::new("search")
                        .short('s')
                        .long("search")
                        .num_args(1)
                        .help("Search clause to further filter output (optional: e.g. a model name)")
                        .required(false)
                )
                .arg(
                    Arg::new("meta")
                        .short('m')
                        .long("meta")
                        .num_args(0)
                        .help("Enhance output with model's metadata")
                        .required(false)
                )
                .arg(
                    Arg::new("exclusive")
                        .short('e')
                        .long("exclusive")
                        .num_args(0)
                        .help("If specified, the output will include only models that belong to the input folder")
                        .required(false)
                ),
        )
        .subcommand(
            Command::new("delete-folder")
                .about("Deletes a specific folder")
                .arg(
                    Arg::new("folder")
                        .short('d')
                        .long("folder")
                        .num_args(1)
                        .help("Folder ID (e.g. --folder=1)")
                        .required(true)                  
                        .value_parser(clap::value_parser!(u32))
                )
                .arg(
                    Arg::new("force")
                        .long("force")
                        .num_args(0)
                        .help("If specified, all models in the folder will be deleted")
                        .required(false)
                ),
        )
        .subcommand(
            Command::new("assembly-bom")
                .about("Generates flat BoM of model IDs for model")
                .arg(
                    Arg::new("uuid")
                        .short('u')
                        .long("uuid")
                        .num_args(1)
                        .help("The model UUID")
                        .required(true)
                        .value_parser(clap::value_parser!(Uuid))
                ),
        )
        .subcommand(
            Command::new("status")
                .about("Generates a tenant's environment status summary")
                .arg(
                    Arg::new("folder")
                        .short('d')
                        .long("folder")
                        .num_args(1)
                        .help("Folder ID (e.g. --folder=1)")
                        .required(true)
                        .value_parser(clap::value_parser!(u32))
                )
                .arg(
                    Arg::new("repair")
                        .short('r')
                        .long("repair")
                        .num_args(0)
                        .help("Forces repair operation on any model that is not in status FINISHED")
                        .required(false)
                )
                .arg(
                    Arg::new("noasm")
                        .long("noasm")
                        .num_args(0)
                        .help("When using --repair, this flag causes assmeblies to be ignored")
                        .required(false)
                        .requires("repair")
                ),
        )
        .subcommand(
            Command::new("upload")
                .about("Uploads a file to Physna")
                .arg(
                    Arg::new("folder")
                        .short('d')
                        .long("folder")
                        .num_args(1)
                        .help("Folder ID (e.g. --folder=1)")
                        .required(true)
                        .value_parser(clap::value_parser!(u32))
                )
                .arg(
                    Arg::new("input")
                        .short('i')
                        .long("input")
                        .num_args(1)
                        .help("Path to the input file")
                        .required(true)
                        .value_parser(clap::value_parser!(PathBuf))
                )
                .arg(
                    Arg::new("meta-input")
                        .long("meta-input")
                        .num_args(1)
                        .help("Input CSV file name containing additional metadata associated with this model")
                        .required(false)
                )
                .arg(
                    Arg::new("batch")
                        .short('b')
                        .long("batch")
                        .num_args(1)
                        .help("Batch UUID (Optional, if not provided new one will be generated)")
                        .required(false)
                        .value_parser(clap::value_parser!(Uuid))
                )
                .arg(
                    Arg::new("units")
                        .long("units")
                        .num_args(1)
                        .help("The unit of measure for the model (e.g. 'inch', 'mm', etc.)")
                        .required(true)
                )
                .arg(
                    Arg::new("validate")
                        .long("validate")
                        .num_args(0)
                        .help("Blocks until the model is in its final state")
                        .required(false)
                )
                .arg(
                    Arg::new("timeout")
                        .long("timeout")
                        .num_args(1)
                        .requires("validate")
                        .help("When validating, specifies the timeout in seconds")
                        .required(false)
                        .value_parser(clap::value_parser!(u32))
                )
                .arg(
                    Arg::new("source")
                        .long("source")
                        .num_args(1)
                        .help("Specifies the Source ID to be used")
                        .required(false)
                )

        )
        .subcommand(
            Command::new("upload-model-meta")
                .about("Reads metadata from an input CSV file and uploads it for a model specified by UUID")
                .arg(
                    Arg::new("input")
                        .short('i')
                        .long("input")
                        .num_args(1)
                        .help("Path to the input file")
                        .required(true)
                )
                .arg(
                    Arg::new("clean")
                        .long("clean")
                        .num_args(0)
                        .help("Deletes all pre-existing metadata properties")
                        .required(false)
                )
        ) 
        .subcommand(
            Command::new("match-report")
                .about("Generates a match report for the specified models")
                .arg(
                    Arg::new("uuid")
                        .short('u')
                        .long("uuid")
                        .num_args(1)
                        .help("Top-level assembly UUID (you can provide multiple)")
                        .required(true)
                        .value_parser(clap::value_parser!(Uuid))
                )
                .arg(
                    Arg::new("threshold")
                        .short('t')
                        .long("threshold")
                        .num_args(1)
                        .help("Match threshold percentage (e.g. '96.5')")
                        .required(true)
                        .value_parser(clap::value_parser!(f64))
                )
                .arg(
                    Arg::new("duplicates")
                        .short('d')
                        .long("duplicates")
                        .num_args(1)
                        .help("Output file name to store the duplicate report in CSV format")
                        .required(true)
                )
                .arg(
                    Arg::new("graph")
                        .short('g')
                        .long("graph")
                        .num_args(1)
                        .help("Output file name to store the assembly graph in DOT Graphviz format")
                        .required(true)
                )
                .arg(
                    Arg::new("dictionary")
                        .short('r')
                        .long("dictionary")
                        .num_args(1)
                        .help("Output file name to store the index-name-uuid dictionary in JSON format")
                        .required(true)
                )
                .arg(
                    Arg::new("meta")
                        .short('m')
                        .long("meta")
                        .num_args(0)
                        .help("Enhance output with model's metadata")
                        .required(false)
                ),    
        )
        .subcommand(
            Command::new("folders")
                .about("Lists all available folders"),
        )
        .subcommand(
            Command::new("create-folder")
                .about("Creates a new folder")
                .arg(
                    Arg::new("name")
                        .short('n')
                        .long("name")
                        .num_args(1)
                        .required(true)
                        .help("Name of the new folder")
                )
        )
        .subcommand(
            Command::new("properties")
                .about("Lists all available metadata propertie names and their IDs"),
        )
        .subcommand(
            Command::new("image-search")
                .about("Search for 3D model based on 2D image(s) (object identification)")
                .arg(
                    Arg::new("input")
                        .action(ArgAction::Append)
                        .short('i')
                        .long("input")
                        .num_args(1..=10)
                        .help("Path to the input file (up to 10 can be provided)")
                        .required(true)
                        .value_parser(clap::value_parser!(PathBuf))
                )
                .arg(
                    Arg::new("limit")
                        .short('l')
                        .long("limit")
                        .num_args(1)
                        .help("Maximum number of results to be returned (default is 20)")
                        .required(false)
                        .default_value("20")
                        .value_parser(clap::value_parser!(u32))
                )
                .arg(
                    Arg::new("search")
                        .short('s')
                        .long("search")
                        .num_args(1)
                        .help("Search clause to further filter output (optional: e.g. a model name)")
                        .required(false)
                )
                .arg(
                    Arg::new("filter")
                        .short('f')
                        .long("filter")
                        .num_args(1)
                        .help("Physna filter expression. See: https://api.physna.com/v2/docs#model-FilterExpression")
                        .required(false)
                )
,        )
        .arg(
            Arg::new("tenant")
                .short('t')
                .long("tenant")
                .num_args(1)
                .required(true)
                .help("Your tenant ID (check with your Physna admin if not sure)")
        )
        .arg(
            Arg::new("format")
                .short('f')
                .long("format")
                .num_args(1)
                .required(false)
                .default_value("json")
                .help("Output data format (optional: e.g. 'json', 'csv', or 'tree')")
                .value_parser(["json", "csv", "tree", "table"])
        )
        .arg(
            Arg::new("pretty")
                .short('p')
                .long("pretty")
                .num_args(0)
                .required(false)
                .help("Produces pretty output (optional: default is 'false')")
        )
        .arg(
            Arg::new("color")
                .long("color")
                .num_args(1)
                .required(false)
                .help("Adds color to the output (optional: e.g. 'black', 'red', 'green', 'yellow', 'blue', 'magenta', 'cyan', 'white')")
                .value_parser(["black", "red", "green", "yellow", "blue", "magenta", "cyan", "white"])
        )        
        .get_matches();

    let tenant = matches.get_one::<String>("tenant").unwrap();
    let format_string = matches.get_one::<String>("format").unwrap();
    let format_string = format_string.to_uppercase();
    let output_format = match format::Format::from_str(format_string.as_str()) {
        Ok(format) => format,
        Err(_) => {
            eprintln!("Cannot initialize process with the provided configuration. Invalid format \"{}\".", format_string);
            ::std::process::exit(exitcode::USAGE);
        },
    };
    let pretty = matches.get_flag("pretty");
    let color = matches.get_one::<String>("color");

    let color = match color {
        Some(color) => {
            let color = colored::Color::from_str(color);
            match color {
                Ok(color) => Some(color),
                Err(_) => None,
            }
        },
        None => None,
    };


    let configuration = pcli::configuration::initialize(&String::from(default_configuration_file_path));
    let configuration = match configuration {
        Ok(configuration) => configuration,
        Err(e) => {
            eprintln!("Cannot initialize process with the provided configuration: {}", e);
            ::std::process::exit(exitcode::CONFIG);
        },
    };

    let api_configuration = pcli::configuration::from_client_configuration(&configuration, &tenant);

    let mut api: service::Api;
    match api_configuration {
        Ok(api_configuration) => {
            api = service::Api::new(api_configuration.base_url, tenant.to_owned(), api_configuration.access_token);
        },
        Err(e) => {
            eprintln!("Invalid configuration: {}", e);
            eprintln!("Currently configured tenants:");
            for (k,_) in configuration.tenants.iter() {
                eprintln!("{}", k);
            }

            ::std::process::exit(exitcode::CONFIG);
        }
    }
    
    match matches.subcommand() {
        Some(("sysinfo", _sub_matches)) => {
            let mut sys = System::new_all();
            sys.refresh_all();

            // Display system information:
            println!("System name:             {:?}", sys.name().unwrap_or("unknown".to_string()));
            println!("System kernel version:   {:?}", sys.kernel_version().unwrap_or("unknown".to_string()));
            println!("System OS version:       {:?}", sys.os_version().unwrap_or("unknown".to_string()));
            println!("NB CPUs: {}", sys.cpus().len());
        },
        Some(("token", _sub_matches)) => {
            let token = token::get_token_for_tenant(&configuration, &tenant);
            match token {
                Ok(token) => {
                    println!("{}", token);
                    ::std::process::exit(exitcode::OK);
                },
                Err(e) => {
                    eprintln!("Failed to obtain token: {}", e);
                    ::std::process::exit(exitcode::NOPERM);
                }
            }
        },
        Some(("invalidate", _sub_matches)) => {
            match token::invalidate_token(&tenant) {
                Ok(_) => {
                    ::std::process::exit(exitcode::OK);
                },
                Err(e) => {
                    eprintln!("Error while invalidating current token: {}", e);
                    ::std::process::exit(exitcode::NOPERM);
                }
            }
        },
        Some(("folders", _sub_matches)) => {
            let folders = api.get_list_of_folders();
            match folders {
                Ok(folders) => {
                    let list_of_folders = folders.folders;
                    let list_of_folders = model::ListOfFolders::from(list_of_folders);
                    let output = format::format_list_of_folders(list_of_folders, &output_format, pretty, color);
                    match output {
                        Ok(output) => {
                            println!("{}", output);
                            ::std::process::exit(exitcode::OK);
                        },
                        Err(e) => {
                            eprintln!("Error while invalidating current token: {}", e);
                            ::std::process::exit(exitcode::DATAERR);
                        },
                    }
                },
                Err(e) => {
                    eprintln!("Error occurred while reading folders: {}. Try invalidating the token.", e);
                    ::std::process::exit(exitcode::DATAERR);
                }
            }
        },
        Some(("create-folder", sub_matches)) => {
            let name = sub_matches.get_one::<String>("name");
            let name = match name {
                Some(name) => name,
                None => {
                    eprintln!("Error: The folder name argument is mandatory");
                    ::std::process::exit(exitcode::DATAERR);
                },
            };
            let folder = api.create_folder(&name.to_string());
            match folder {
                Ok(folder) => {
                    let output = format::format_folder(folder, &output_format, pretty, color);
                    match output {
                        Ok(output) => {
                            println!("{}", output);
                            ::std::process::exit(exitcode::OK);
                        },
                        Err(e) => {
                            eprintln!("Error while invalidating current token: {}", e);
                            ::std::process::exit(exitcode::DATAERR);
                        },
                    }
                },
                Err(e) => {
                    eprintln!("Error occurred while creating a new folder: {}. Try invalidating the token.", e);
                    ::std::process::exit(exitcode::DATAERR);
                }
            }
        },
        Some(("properties", _sub_matches)) => {
            let properties = api.list_all_properties();
            match properties {
                Ok(properties) => {
                    let output = format::format_list_of_properties(&properties, &output_format, pretty, color);
                    match output {
                        Ok(output) => {
                            println!("{}", output);
                            ::std::process::exit(exitcode::OK);
                        },
                        Err(e) => {
                            eprintln!("Error while invalidating current token: {}", e);
                            ::std::process::exit(exitcode::DATAERR);
                        },
                    }
                },
                Err(e) => {
                    eprintln!("Error occurred while reading folders: {}. Try invalidating the token.", e);
                    ::std::process::exit(exitcode::DATAERR);
                }
            }
        },        
        Some(("model", sub_matches)) => {
            let meta: bool = sub_matches.get_flag("meta");
            let uuid = sub_matches.get_one::<Uuid>("uuid").unwrap(); // it is safe to call unwrap() here because the argument is required
            match api.get_model(&uuid, false, meta) {
                Ok(model) => {
                    let output = format::format_model(&model, &output_format, pretty, color).unwrap();
                    println!("{}", output);
                    ::std::process::exit(exitcode::OK);
                },
                Err(e) => {
                    eprintln!("Error: {}", e);
                    ::std::process::exit(exitcode::DATAERR); 
                }
            };
        },
        Some(("model-meta", sub_matches)) => {
            let uuid = sub_matches.get_one::<Uuid>("uuid").unwrap();
            match api.get_model_metadata(&uuid) {
                Ok(meta) => {
                    match meta {
                        Some(meta) => {
                            let output = format::format_model_metadata(&uuid, &meta, &output_format, pretty, color).unwrap();
                            println!("{}", output);
                            ::std::process::exit(exitcode::OK);
                        },
                        None => {
                            println!("");
                            ::std::process::exit(exitcode::OK);
                        },
                    }

                },
                Err(e) => {
                    eprintln!("Error: {}", e);
                    ::std::process::exit(exitcode::DATAERR); 
                }
            };
        },
        Some(("upload-model-meta", sub_matches)) => {
            let input_file = sub_matches.get_one::<String>("input").unwrap();
            let clean = sub_matches.get_flag("clean");
            match api.upload_model_metadata(&input_file, clean) {
                Ok(_) => {
                    ::std::process::exit(exitcode::OK);
                },
                Err(e) => {
                    eprintln!("Error: {}", e);
                    ::std::process::exit(exitcode::DATAERR); 
                }
            };
        }, 
        Some(("assembly-tree", sub_matches)) => {
            let uuid = sub_matches.get_one::<Uuid>("uuid").unwrap();
            let tree = api.get_model_assembly_tree(&uuid);
            let proper_tree = model::ModelAssemblyTree::from(tree.unwrap());

            let output = format::format_enhanced_assembly_tree(&proper_tree, &output_format, pretty, color);
            println!("{}", output.unwrap());
            ::std::process::exit(exitcode::OK);
        },             
        Some(("models", sub_matches)) => {
            let search = sub_matches.get_one::<String>("search");
            let folders: Vec<u32> = sub_matches.get_many::<u32>("folder").unwrap().copied().collect();
            let meta: bool = sub_matches.get_flag("meta");

            trace!("List of folders: {:?}", folders);

            match api.list_all_models(folders, search, meta) {
                Ok(physna_models) => {
                    let models = model::ListOfModels::from(physna_models);
                    let output = format::format_list_of_models(&models, &output_format, pretty, color);
                    println!("{}", output.unwrap());
                    ::std::process::exit(exitcode::OK);
                },
                Err(e) => {
                    eprintln!("{}", e);
                    ::std::process::exit(exitcode::DATAERR);
                }
            }
        },
        Some(("match-model", sub_matches)) => {
            let uuid = sub_matches.get_one::<Uuid>("uuid").unwrap();
            let threshold = sub_matches.get_one::<f64>("threshold").unwrap();
            let with_meta = sub_matches.get_flag("meta");
            let classification = sub_matches.get_one::<String>("classification");
            let tag = sub_matches.get_one::<String>("tag");
            
            let model_matches = match api.match_model(&uuid, threshold.to_owned(), with_meta, classification, tag) {
                Ok(model_matches) => {
                    trace!("We found {} match(es)!", model_matches.inner.len());
                    model_matches
                },
                Err(e) => {
                    warn!("No matches found.");
                    eprintln!("{}", e);
                    ::std::process::exit(exitcode::DATAERR);
                },
            };

            let output = format::format_list_of_model_matches(&model_matches, &output_format, pretty, color);
            match output {
                Ok(output) => {
                    println!("{}", output);
                    ::std::process::exit(exitcode::OK);
                },
                Err(e) => {
                    eprintln!("{}", e);
                    ::std::process::exit(exitcode::DATAERR);
                },
            }
        },
        Some(("match-scan", sub_matches)) => {
            let uuid = sub_matches.get_one::<Uuid>("uuid").unwrap();
            let threshold = sub_matches.get_one::<f64>("threshold").unwrap();
            let with_meta = sub_matches.get_flag("meta");
            let classification = sub_matches.get_one::<String>("classification");
            let tag = sub_matches.get_one::<String>("tag");
            
            let model_matches = match api.match_scan_model(&uuid, threshold.to_owned(), with_meta, classification, tag) {
                Ok(model_matches) => {
                    trace!("We found {} match(es)!", model_matches.inner.len());
                    model_matches
                },
                Err(e) => {
                    warn!("No matches found.");
                    eprintln!("{}", e);
                    ::std::process::exit(exitcode::DATAERR);
                },
            };

            let output = format::format_list_of_model_matches(&model_matches, &output_format, pretty, color);
            match output {
                Ok(output) => {
                    println!("{}", output);
                    ::std::process::exit(exitcode::OK);
                },
                Err(e) => {
                    eprintln!("{}", e);
                    ::std::process::exit(exitcode::DATAERR);
                },
            }
        },
        Some(("match-folder", sub_matches)) => {
            let threshold = sub_matches.get_one::<f64>("threshold").unwrap();
            let exclusive = sub_matches.get_flag("exclusive");
            let with_meta = sub_matches.get_flag("meta");
            let search = sub_matches.get_one::<String>("search");
            let folders: Vec<u32> = sub_matches.get_many::<u32>("folder").unwrap().copied().collect();
            let meta = sub_matches.get_flag("meta");

            match api.list_all_models(folders.clone(), search, meta) {
                Ok(physna_models) => {
                    let models = model::ListOfModels::from(physna_models);
                    let uuids: Vec<Uuid> = models.models.into_iter().map(|model| Uuid::from_str(model.uuid.to_string().as_str()).unwrap()).collect();
                    match api.generate_simple_model_match_report(uuids, threshold, folders.clone(), exclusive, with_meta) {
                        Ok(report) => {
                            let output = format::format_simple_duplicates_match_report(&report, &output_format, pretty, color);
                            println!("{}", output.unwrap());
                            ::std::process::exit(exitcode::OK);
                        },
                        Err(e) => {
                            eprintln!("{}", e);
                            ::std::process::exit(exitcode::DATAERR);
                        }
                    }
                },
                Err(e) => {
                    eprintln!("{}", e);
                    ::std::process::exit(exitcode::DATAERR);
                }
            }
        },
        Some(("delete-folder", sub_matches)) => {
            let force = sub_matches.get_flag("force");
            let folders: Vec<u32> = sub_matches.get_many::<u32>("folder").unwrap().copied().collect();

            // delete all models in the folders if forced
            if force {
                match api.list_all_models(folders.clone(), None, false) {
                    Ok(physna_models) => {
                        let models = model::ListOfModels::from(physna_models);
                        let uuids: Vec<Uuid> = models.models.into_iter().map(|model| Uuid::from_str(model.uuid.to_string().as_str()).unwrap()).collect();
                        for uuid in uuids {
                            match api.delete_model(&uuid) {
                                Ok(()) => (),
                                Err(e) => {
                                    eprintln!("{}", e);
                                    ::std::process::exit(exitcode::DATAERR);
                                }
                            }
                        }
                    },
                    Err(e) => {
                        eprintln!("{}", e);
                        ::std::process::exit(exitcode::DATAERR);
                    }
                }
            }

            // attempt to delete the folder itself
            match api.delete_folder(folders) {
                Ok(()) => (),
                Err(e) => {
                    eprintln!("{}", e);
                    ::std::process::exit(exitcode::DATAERR);
                },
            }
        },
        Some(("label-folder", sub_matches)) => {
            let threshold = sub_matches.get_one::<f64>("threshold").unwrap();
            let folders: Vec<u32> = sub_matches.get_many::<u32>("folder").unwrap().copied().collect();
            let classification = sub_matches.get_one::<String>("classification").unwrap();
            let exclusive = sub_matches.get_flag("exclusive");
            let search = sub_matches.get_one::<String>("search");
            let mut model_meta_cache: HashMap<Uuid, ModelMetadata> = HashMap::new();
<<<<<<< HEAD
            let meta = false;
=======
>>>>>>> 64272fcd

            match api.list_all_models(folders.clone(), search, false) {
                Ok(physna_models) => {
                    let models = model::ListOfModels::from(physna_models);
                    let uuids: Vec<Uuid> = models.models.into_iter().map(|model| Uuid::from_str(model.uuid.to_string().as_str()).unwrap()).collect();
                    
                    debug!("Generating simple match report...");
                    
                    match api.generate_simple_model_match_report(uuids, threshold, folders.clone(), false, true) {
                        Ok(report) => {
                            
                            // ensure that the classification property is available
                            debug!("Reading master property list...");
                            let properties = api.list_all_properties();
                            let property =
                                properties.as_ref().unwrap().properties.iter().find(
                                    |p| p.name.eq_ignore_ascii_case(classification.as_str()),
                                );
                            let property = match property {
                                Some(property) => property.clone(),
                                None => api.set_property(&String::from(classification.clone())).unwrap(),
                            };
                                       
                            for (master_model_uuid, mut item) in report.inner {
                                let master_model_uuid = Uuid::from_str(master_model_uuid.as_str()).unwrap();

                                debug!("Analyzing model {}...", master_model_uuid);   
                                
                                if !item.matches.is_empty() {

                                    debug!("Found matches with threshold of {}.", threshold);
                                    
                                    // sort the list of matches by the mach score
                                    item.matches.sort_by(|a, b| {
                                        if a.percentage < b.percentage {
                                            return Ordering::Less;
                                        } else if a.percentage > b.percentage {
                                            return Ordering::Greater;
                                        }
                                        return Ordering::Equal;
                                    });
                                
                                    // reverse the sort order. Wee need the best fit on top:
                                    item.matches.reverse();

                                    debug!("Found matches for model {}, Checking for classification labels {}...", master_model_uuid, classification);
                                    
                                    for matched_model in item.matches {
                                        if !exclusive || (exclusive && folders.contains(&&matched_model.model.folder_id)) {
                                            let model = matched_model.model;
                                            let meta = match model_meta_cache.get(&model.uuid) {
                                                Some(meta) => meta.clone(),
                                                None => {
                                                    let meta = api.get_model_metadata(&model.uuid).unwrap().unwrap();
                                                    model_meta_cache.insert(model.uuid, meta.clone());
                                                    meta
                                                },
                                            };
                                            let meta: HashMap<String, ModelMetadataItem> = meta.properties.iter().map(|p| (p.name.clone(), p.clone())).collect();
                                    
                                            let classification_value = meta.get(&classification.clone());
                                            match classification_value {
                                                Some(classification_value) => {
                                                    // set the classification value for the master model and exit the loop
                                                    //let value = classification_value.value.clone();

                                                    debug!("Matching model {} has {}={:?}", model.uuid, classification, classification_value);

                                                    if !classification_value.value.eq_ignore_ascii_case("unclassified") {
                                                        let meta_item = ModelExtendedMetadataItem::new(
                                                            master_model_uuid.clone(),
                                                            classification_value.key_id.clone(),
                                                            String::from(classification.clone()),
                                                            String::from(classification_value.value.clone()),
                                                        );

                                                        debug!("Assigning {}={:?} for model {}...", classification, classification_value, master_model_uuid);
                                                        api.set_model_property(&meta_item.model_uuid, &property.id, &meta_item.to_item()).unwrap();
                                                        break;
                                                    } else {
                                                        debug!("Ignoring the matching model's classification value.");
                                                    }
                                                },
                                                None => {
                                                    ();
                                                },
                                            }
                                        }
                                    }
                                } else {
                                    debug!("There are no matches for this model. Deleting the classification metadata...");
                                    // Did not find any matches for this model. If there was an old classification value, it needs to be deleted
                                    let _ = api.delete_model_metadata_property(&master_model_uuid, &property.id);
                                }
                            }                            
                            
                            ::std::process::exit(exitcode::OK);
                        },
                        Err(e) => {
                            eprintln!("{}", e);
                            ::std::process::exit(exitcode::DATAERR);
                        }
                    }
                },
                Err(e) => {
                    eprintln!("{}", e);
                    ::std::process::exit(exitcode::DATAERR);
                }
            }
            
            
        },
        Some(("reprocess", sub_matches)) => {
            let uuids: Vec<Uuid> = sub_matches.get_many::<Uuid>("uuid").unwrap().copied().collect();
            trace!("Reprocess arguments: {:?}", uuids);
            for uuid in uuids {
                match api.reprocess_model(&uuid) {
                    Ok(()) => {
                        println!();
                    },
                    Err(e) => {
                        eprintln!("Error: {}", e);
                        ::std::process::exit(exitcode::DATAERR); 
                    }
                };
            }
        },
        Some(("delete-model", sub_matches)) => {
            let uuids: Vec<Uuid> = sub_matches.get_many::<Uuid>("uuid").unwrap().copied().collect();
            for uuid in uuids {
                match api.delete_model(&uuid) {
                    Ok(()) => {
                        println!();
                    },
                    Err(e) => {
                        eprintln!("Error: {}", e);
                        ::std::process::exit(exitcode::DATAERR); 
                    }
                };
            }
        },
        Some(("status", sub_matches)) => {
            let folders: Vec<u32> = sub_matches.get_many::<u32>("folder").unwrap().copied().collect();
            let repair = sub_matches.get_flag("repair");
            let noasm = sub_matches.get_flag("noasm");
            let result = api.tenant_stats(folders, repair, noasm);
            match result {
                Ok(result) => {
                    let output = format::format_environment_status_report(&result, &output_format, pretty, color);
                    println!("{}", output.unwrap());
                    ::std::process::exit(exitcode::OK);
                },
                Err(e) => {
                    eprintln!("Error occurred while reading environment status: {}. Try invalidating the token.", e);
                    ::std::process::exit(exitcode::DATAERR);
                }
            }
        },
        Some(("upload", sub_matches)) => {

            let folder = sub_matches.get_one::<u32>("folder").unwrap();
            let file = sub_matches.get_one::<PathBuf>("input").unwrap();
            let metadata_file = sub_matches.get_one::<String>("meta-input");
            let batch_uuid = match sub_matches.get_one::<Uuid>("batch") {
                Some(batch_uuid) => batch_uuid.to_owned(),
                None => Uuid::new_v4(),
            };
            let units = sub_matches.get_one::<String>("units").unwrap();
            let validate = sub_matches.get_flag("validate");
            let timeout: Option<u64> = match sub_matches.get_one::<u64>("timeout") {
                Some(duration) => Some(duration.clone()),
                None => None,
            };
            let source_id: Option<String> = match sub_matches.get_one::<String>("source") {
                Some(id) => Some(id.to_string()),
                None => None,
            };

            let mut list_of_models: Vec<model::Model> = Vec::new();
            let file = file.clone().into_os_string().into_string().unwrap();

            trace!("Uploading file {}...", file.to_owned());
            let result = api.upload_file(folder.to_owned(), &file, batch_uuid, &units, source_id.clone());
            match result {
                Ok(model) => {
                    match model {
                        Some(model) => {
                            let m: model::Model = match metadata_file {
                                            Some(metadata_file) => {
                                                let _meta_response = api.upload_model_metadata(metadata_file, false);
                                                let m2 = api.get_model(&model.uuid, false, false);
                                                m2.unwrap()
                                            },
                                            None => model.clone(),
                            };

                            if validate {
                                let two_seconds = time::Duration::from_millis(2000);
                                let start_time = Instant::now();
                                let mut state = m.state.clone();
                                while state.ne("finished") &&
                                      state.ne("failed") &&
                                      state.ne("missing-parts") {

                                    let duration = start_time.elapsed().as_secs();
                                    if timeout.is_some() && (duration >= timeout.unwrap()) {
                                        ::std::process::exit(exitcode::TEMPFAIL);
                                    }

                                    match api.get_model(&m.uuid, false, false) {
                                        Ok(verified_model) => {
                                            state = verified_model.state.clone();
                                        },
                                        Err(_) => break,
                                    }
                                    thread::sleep(two_seconds);
                                }
                            }

                            list_of_models.push(m.clone());
                        },
                        None => (),
                    }
                },
                Err(e) => {
                    eprintln!("Error occurred while uploading: {}. Try invalidating the token.", e);
                    ::std::process::exit(exitcode::DATAERR);
                }
            }

            let output = format::format_list_of_models(&model::ListOfModels::from(list_of_models), &output_format, pretty, color);
            println!("{}", output.unwrap());
        },
        Some(("match-report", sub_matches)) => {
            let uuids: Vec<Uuid> = sub_matches.get_many::<Uuid>("uuid").unwrap().copied().collect();
            let duplicates_file_name = sub_matches.get_one::<String>("duplicates").unwrap();
            let graph_file_name = sub_matches.get_one::<String>("graph").unwrap();
            let dictionary_file_name = sub_matches.get_one::<String>("dictionary").unwrap();

            trace!("Source UUIDs: {:?}", uuids);

            let threshold = sub_matches.get_one::<f64>("threshold").unwrap().to_owned();
            let with_meta = sub_matches.get_flag("meta");

            match api.generate_model_match_report(uuids, threshold, with_meta) {
                Ok(report) => {

                    let output = format::format_simple_duplicates_match_report(&report.duplicates, &format::Format::from_str("CSV").unwrap(), false, None);
                    match fs::write(duplicates_file_name, format!("{}", &output.unwrap().to_string())) {
                        Ok(()) => (),
                        Err(e) => {
                            error!("Failed to write duplicates report as {}, because of: {}", duplicates_file_name, e);
                            ::std::process::exit(exitcode::DATAERR);
                        }
                    }

                    match fs::write(graph_file_name, format!("{}", Dot::with_config(&report.graph, &[]))) {
                        Ok(()) => (),
                        Err(e) => {
                            error!("Failed to write graph as {}, because of: {}", graph_file_name, e);
                            ::std::process::exit(exitcode::DATAERR);
                        }
                    }

                    match fs::write(dictionary_file_name, format!("{}", serde_json::to_string_pretty(&report.dictionary).unwrap())) {
                        Ok(()) => (),
                        Err(e) => {
                            error!("Failed to write dictionary as {}, because of: {}", dictionary_file_name, e);
                            ::std::process::exit(exitcode::DATAERR);
                        }
                    }
                },
                Err(e) => {
                    eprintln!("Failed to generate assembly graph: {}", e);
                    ::std::process::exit(exitcode::DATAERR);
                }
            }
        },  
        Some(("image-search", sub_matches)) => {
            let file: Vec<&PathBuf> =  sub_matches.get_many::<PathBuf>("input").unwrap().collect();
            let max_results = sub_matches.get_one::<u32>("limit").unwrap();
            let search = sub_matches.get_one::<String>("search");
            let filter = sub_matches.get_one::<String>("filter");
            let scores = api.search_by_multiple_images(file, max_results.to_owned(), search, filter);
            match scores {
                Ok(scores) => {
                    let output = format::format_list_of_models(&scores, &output_format, pretty, color);
                    match output {
                        Ok(output) => {
                            println!("{}", output);
                            ::std::process::exit(exitcode::OK);
                        },
                        Err(e) => {
                            eprintln!("Error while invalidating current token: {}", e);
                            ::std::process::exit(exitcode::DATAERR);
                        },
                    }
                },
                Err(e) => {
                    eprintln!("Error occurred while searching by image: {}", e);
                    ::std::process::exit(exitcode::DATAERR);
                }
            }
        },
        _ => unreachable!("Invalid command"),
    }

    ::std::process::exit(exitcode::OK);
}
<|MERGE_RESOLUTION|>--- conflicted
+++ resolved
@@ -1044,10 +1044,6 @@
             let exclusive = sub_matches.get_flag("exclusive");
             let search = sub_matches.get_one::<String>("search");
             let mut model_meta_cache: HashMap<Uuid, ModelMetadata> = HashMap::new();
-<<<<<<< HEAD
-            let meta = false;
-=======
->>>>>>> 64272fcd
 
             match api.list_all_models(folders.clone(), search, false) {
                 Ok(physna_models) => {
